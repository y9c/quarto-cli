/*
* website-navigation.ts
*
* Copyright (C) 2020 by RStudio, PBC
*
*/

import { basename, dirname, join, relative } from "path/mod.ts";
import { warning } from "log/mod.ts";
import { ld } from "lodash/mod.ts";

import { Document, Element } from "deno_dom/deno-dom-wasm.ts";

import { safeExistsSync } from "../../../core/path.ts";
import { resourcePath } from "../../../core/resources.ts";
import { renderEjs } from "../../../core/ejs.ts";
import { warnOnce } from "../../../core/log.ts";
import { asHtmlId } from "../../../core/html.ts";

import {
  Format,
  FormatDependency,
  FormatExtras,
  kBodyEnvelope,
  kDependencies,
  kHtmlPostprocessors,
  kMarkdownAfterBody,
  kSassBundles,
  PandocFlags,
  SassBundle,
} from "../../../config/types.ts";
import {
  hasTableOfContents,
  hasTableOfContentsTitle,
  kTocFloat,
} from "../../../config/toc.ts";

import { kBootstrapDependencyName } from "../../../format/html/format-html-shared.ts";
import {
  formatDarkMode,
  formatPageLayout,
} from "../../../format/html/format-html-bootstrap.ts";

import { kDataQuartoSourceUrl } from "../../../command/render/codetools.ts";

import { kProjectType, ProjectConfig, ProjectContext } from "../../types.ts";
import { projectOffset, projectOutputDir } from "../../project-shared.ts";
import { resolveInputTarget } from "../../project-index.ts";
import {
  kCollapseBelow,
  kCollapseLevel,
  LayoutBreak,
  Navbar,
  NavbarItem,
  normalizeSidebarItem,
  resolveHrefAttribute,
  Sidebar,
  SidebarItem,
  SidebarTool,
} from "../../project-config.ts";
import { projectType } from "../project-types.ts";

import {
  websiteSearch,
  websiteSearchDependency,
  websiteSearchSassBundle,
} from "./website-search.ts";

import {
  isGithubRepoUrl,
  kSite,
  kSiteNavbar,
  kSiteRepoActions,
  kSiteRepoUrl,
  kSiteSidebar,
  websiteConfigActions,
  websiteRepoBranch,
  websiteRepoUrl,
  websiteTitle,
} from "./website-config.ts";
import {
  flattenItems,
  inputFileHref,
  Navigation,
  NavigationPagination,
  websiteNavigationConfig,
} from "./website-shared.ts";
import { kTocTitle } from "../../../config/constants.ts";
import {
  createMarkdownEnvelope,
  processMarkdownEnvelope,
} from "./website-navigation-markdown.ts";

// static navigation (initialized during project preRender)
const navigation: Navigation = {
  sidebars: [],
};

export const kSidebarLogo = "logo";

export async function initWebsiteNavigation(project: ProjectContext) {
  // read config
  const { navbar, sidebars, pageNavigation, footer } = websiteNavigationConfig(
    project,
  );
  if (!navbar && !sidebars && !pageNavigation) {
    return;
  }

  // navbar
  if (navbar) {
    navigation.navbar = await navbarEjsData(project, navbar);
  } else {
    navigation.navbar = undefined;
  }

  // sidebars
  if (sidebars) {
    navigation.sidebars = await sidebarsEjsData(project, sidebars);
  } else {
    navigation.sidebars = [];
  }

  // resolve nav references
  navigation.navbar = resolveNavReferences(navigation.navbar) as Navbar;
  navigation.sidebars = resolveNavReferences(navigation.sidebars) as Sidebar[];
  navigation.pageNavigation = pageNavigation;
  navigation.footer = footer as string;
}

export async function websiteNavigationExtras(
  project: ProjectContext,
  source: string,
  flags: PandocFlags,
  format: Format,
): Promise<FormatExtras> {
  // find the relative path for this input
  const inputRelative = relative(project.dir, source);

  // determine dependencies (always include baseline nav dependency)
  const dependencies: FormatDependency[] = [
    websiteNavigationDependency(project),
  ];

  // Determine any sass bundles
  const sassBundles: SassBundle[] = [websiteNavigationSassBundle()];

  const searchDep = websiteSearchDependency(project, source);
  if (searchDep) {
    dependencies.push(searchDep);
    sassBundles.push(websiteSearchSassBundle());
  }

  // Check to see whether the navbar or sidebar have been disabled on this page
  const disableNavbar = format.metadata[kSiteNavbar] !== undefined &&
    format.metadata[kSiteNavbar] === false;
  const disableSidebar = format.metadata[kSiteSidebar] !== undefined &&
    format.metadata[kSiteSidebar] === false;

  // determine body envelope
  const target = await resolveInputTarget(project, inputRelative);
  const href = target?.outputHref || inputFileHref(inputRelative);
  const sidebar = sidebarForHref(href);
  const nav: Record<string, unknown> = {
    toc: hasTableOfContents(flags, format),
    layout: formatPageLayout(format),
    navbar: disableNavbar ? undefined : navigation.navbar,
    sidebar: disableSidebar ? undefined : expandedSidebar(href, sidebar),
  };

  // Determine the previous and next page
  const pageNavigation = nextAndPrevious(href, sidebar);
  if (navigation.pageNavigation) {
    nav.prevPage = pageNavigation.prevPage;
    nav.nextPage = pageNavigation.nextPage;

    // Inject link tags with rel nest/prev for the page
    const metaLinks = [];
    if (pageNavigation.nextPage?.href) {
      metaLinks.push(
        { rel: "next", href: pageNavigation.nextPage?.href },
      );
    }

    if (pageNavigation.prevPage?.href) {
      metaLinks.push(
        { rel: "prev", href: pageNavigation.prevPage?.href },
      );
    }

    if (metaLinks.length > 0) {
      dependencies.push({ name: "website-pagination", links: metaLinks });
    }
  }

  // forward the footer
  if (navigation.footer) {
    nav.footer = navigation.footer;
  }

  // determine whether to show the dark toggle
  const darkMode = formatDarkMode(format);
  if (darkMode !== undefined && nav.navbar) {
    (nav.navbar as Record<string, unknown>).darkToggle = true;
  } else if (darkMode !== undefined && nav.sidebar) {
    (nav.sidebar as Record<string, unknown>).darkToggle = true;
  }

  const projTemplate = (template: string) =>
    resourcePath(`projects/website/templates/${template}`);
  const bodyEnvelope = {
    before: renderEjs(projTemplate("nav-before-body.ejs"), { nav }),
    after: renderEjs(projTemplate("nav-after-body.ejs"), { nav }),
  };

  // return extras with bodyEnvelope
  return {
    [kTocTitle]: !hasTableOfContentsTitle(flags, format) &&
        format.metadata[kTocFloat] !== false
      ? "On this page"
      : undefined,
    html: {
      [kSassBundles]: sassBundles,
      [kDependencies]: dependencies,
      [kBodyEnvelope]: bodyEnvelope,
      [kHtmlPostprocessors]: [
        navigationHtmlPostprocessor(project, source),
      ],
      [kMarkdownAfterBody]: [
        createMarkdownEnvelope(format, navigation, pageNavigation, sidebar),
      ],
    },
  };
}

export async function ensureIndexPage(project: ProjectContext) {
  const outputDir = projectOutputDir(project);
  const indexPage = join(outputDir, "index.html");
  if (!safeExistsSync(indexPage)) {
    const firstInput = project.files.input[0];
    if (firstInput) {
      const firstInputHref = relative(project.dir, firstInput);
      const resolved = await resolveInputTarget(project, firstInputHref, false);
      if (resolved) {
        writeRedirectPage(indexPage, resolved.outputHref);
      }
    }
  }
}

export function writeRedirectPage(path: string, href: string) {
  const redirectTemplate = resourcePath(
    "projects/website/templates/redirect-simple.ejs",
  );
  const redirectHtml = renderEjs(redirectTemplate, {
    url: href,
  });
  Deno.writeTextFileSync(path, redirectHtml);
}

function navigationHtmlPostprocessor(
  project: ProjectContext,
  source: string,
) {
  const sourceRelative = relative(project.dir, source);
  const offset = projectOffset(project, source);
  const href = inputFileHref(sourceRelative);

  return async (doc: Document) => {
    // Process any markdown rendered through the render envelope
    processMarkdownEnvelope(doc);

    // latch active nav link
    const navLinks = doc.querySelectorAll("a.nav-link");
    for (let i = 0; i < navLinks.length; i++) {
      const navLink = navLinks[i] as Element;
      const navLinkHref = navLink.getAttribute("href");

      const sidebarLink = doc.querySelector(
        '.sidebar-navigation a[href="' + navLinkHref + '"]',
      );
      // if the link is either for the current window href or appears on the
      // sidebar then set it to active
      if (sidebarLink || (navLinkHref === href)) {
        navLink.classList.add("active");
        navLink.setAttribute("aria-current", "page");
        // terminate (only one nav link should be active)
        break;
      }
    }

    // Hide the title when it will appear in the secondary nav
    // Try to read into the container span, or just take any contents
    const title = doc.querySelector(
      "header .title .quarto-section-identifier",
    ) || doc.querySelector("header .title");

    const sidebar = doc.getElementById("quarto-sidebar");
    if (sidebar) {
      // hide below lg
      if (title) {
        title.classList.add("d-none");
        title.classList.add("d-lg-block");
      }

      // Add the title to the secondary nav bar
      const secondaryNavTitle = doc.querySelector(
        ".quarto-secondary-nav .quarto-secondary-nav-title",
      );

      if (secondaryNavTitle) {
        if (title) {
          secondaryNavTitle.innerHTML = title.innerHTML;
        } else {
          secondaryNavTitle.innerHTML = "(Untitled)";
        }
        // hide the entire title block (encompassing code button) if we have it
        const titleBlock = doc.querySelector("header > .quarto-title-block");
        if (titleBlock) {
          // hide below lg
          titleBlock.classList.add("d-none");
          titleBlock.classList.add("d-lg-block");
        }
      }
    }

    // resolve links to input (src) files
    const links = doc.querySelectorAll("a[href]");
    for (let i = 0; i < links.length; i++) {
      const link = links[i] as Element;
      const href = link.getAttribute("href");
      if (href && !isExternalPath(href)) {
        let projRelativeHref = href.startsWith("/")
          ? href.slice(1)
          : join(dirname(sourceRelative), href);
        const hashLoc = projRelativeHref.indexOf("#");
        const hash = hashLoc !== -1 ? projRelativeHref.slice(hashLoc) : "";
        if (hash) {
          projRelativeHref = projRelativeHref.slice(0, hashLoc);
        }
        const resolved = await resolveInputTarget(project, projRelativeHref);
        if (resolved) {
          link.setAttribute("href", offset + resolved.outputHref + hash);
        }
      }
    }

    // handle repo links
    handleRepoLinks(doc, sourceRelative, project.config);

    return Promise.resolve([]);
  };
}

function handleRepoLinks(
  doc: Document,
  source: string,
  config?: ProjectConfig,
) {
  const repoActions = websiteConfigActions(
    kSiteRepoActions,
    kSite,
    config,
  );

  const elRepoSource = doc.querySelector(
    "[" + kDataQuartoSourceUrl + '="repo"]',
  );

  if (repoActions.length > 0 || elRepoSource) {
    const repoUrl = websiteRepoUrl(config);
    if (repoUrl) {
      if (isGithubRepoUrl(repoUrl)) {
        if (repoActions.length > 0) {
          // find the toc
          const toc = doc.querySelector(`nav[role="doc-toc"]`);
          if (toc) {
            // get the action links
            const links = repoActionLinks(
              repoActions,
              repoUrl,
              websiteRepoBranch(config),
              source,
            );
            const actionsDiv = doc.createElement("div");
            actionsDiv.classList.add("toc-actions");
            const iconDiv = doc.createElement("div");
            const iconEl = doc.createElement("i");
            iconEl.classList.add("bi").add("bi-github");
            iconDiv.appendChild(iconEl);
            actionsDiv.appendChild(iconDiv);
            const linksDiv = doc.createElement("div");
            linksDiv.classList.add("action-links");
            links.forEach((link) => {
              const a = doc.createElement("a");
              a.setAttribute("href", link.url);
              a.innerHTML = link.text;
              const p = doc.createElement("p");
              p.appendChild(a);
              linksDiv.appendChild(p);
            });
            actionsDiv.appendChild(linksDiv);
            toc.appendChild(actionsDiv);
          }
        }
        if (elRepoSource) {
          elRepoSource.setAttribute(
            kDataQuartoSourceUrl,
            `${repoUrl}blob/${websiteRepoBranch(config)}/${source}`,
          );
        }
      } else {
        warnOnce(`Repository links require a github.com ${kSiteRepoUrl}`);
      }
    } else {
      warnOnce(
        `Repository links require that you specify a ${kSiteRepoUrl}`,
      );
    }
  }
}

function repoActionLinks(
  actions: string[],
  repoUrl: string,
  branch: string,
  source: string,
): Array<{ text: string; url: string }> {
  return actions.map((action) => {
    switch (action) {
      case "edit":
        return {
          text: "Edit this page",
          url: `${repoUrl}edit/${branch}/${source}`,
        };
      case "source":
        return {
          text: "View source",
          url: `${repoUrl}blob/${branch}/${source}`,
        };
      case "issue":
        return {
          text: "Report an issue",
          url: `${repoUrl}issues/new`,
        };

      default: {
        warnOnce(`Unknown repo action '${action}'`);
        return null;
      }
    }
  }).filter((action) => action !== null) as Array<
    { text: string; url: string }
  >;
}

async function sidebarsEjsData(project: ProjectContext, sidebars: Sidebar[]) {
  const ejsSidebars: Sidebar[] = [];
  for (let i = 0; i < sidebars.length; i++) {
    ejsSidebars.push(await sidebarEjsData(project, sidebars[i]));
  }
  return Promise.resolve(ejsSidebars);
}

async function sidebarEjsData(project: ProjectContext, sidebar: Sidebar) {
  sidebar = ld.cloneDeep(sidebar);

  // if the sidebar has a title and no id generate the id
  if (sidebar.title && !sidebar.id) {
    sidebar.id = asHtmlId(sidebar.title);
  }

  // ensure title and search are present
  sidebar.title = sidebarTitle(sidebar, project) as string | undefined;
  sidebar.logo = resolveLogo(sidebar.logo);
  sidebar.search = websiteSearch(project) === "sidebar"
    ? sidebar.search
    : false;

  // ensure collapse & alignment are defaulted
  sidebar[kCollapseLevel] = sidebar[kCollapseLevel] || 2;
  sidebar.aligment = sidebar.aligment || "center";

  sidebar.pinned = sidebar.pinned !== undefined ? !!sidebar.pinned : false;

  await resolveSidebarItems(project, sidebar.contents);
  await resolveSidebarTools(project, sidebar.tools);

  return sidebar;
}

async function resolveSidebarItems(
  project: ProjectContext,
  items: SidebarItem[],
) {
  for (let i = 0; i < items.length; i++) {
    let item = normalizeSidebarItem(project.dir, items[i]);

    if (Object.keys(item).includes("contents")) {
      const subItems = item.contents || [];

      // If this item has an href, resolve that
      if (item.href) {
        item = await resolveItem(project, item.href, item);
      }

      // Resolve any subitems
      for (let i = 0; i < subItems.length; i++) {
        subItems[i] = await resolveSidebarItem(
          project,
          normalizeSidebarItem(project.dir, subItems[i]),
        );
      }

      items[i] = item;
    } else {
      items[i] = await resolveSidebarItem(
        project,
        item,
      );
    }
  }
}

async function resolveSidebarItem(project: ProjectContext, item: SidebarItem) {
  if (item.href) {
    item = await resolveItem(
      project,
      item.href,
      item,
    ) as SidebarItem;
  }

  if (item.contents) {
    await resolveSidebarItems(project, item.contents);
    return item;
  } else {
    return item;
  }
}

async function resolveSidebarTools(
  project: ProjectContext,
  tools: SidebarTool[],
) {
  if (tools) {
    for (let i = 0; i < tools.length; i++) {
      if (Object.keys(tools[i]).includes("menu")) {
        const items = tools[i].menu || [];
        for (let i = 0; i < items.length; i++) {
          const toolItem = await navigationItem(project, items[i], 1);
          if (toolItem.href) {
            const tool = await resolveItem(
              project,
              toolItem.href,
              toolItem,
            ) as SidebarTool;
            validateTool(tool);
            items[i] = tool;
          }
        }
      } else {
        const toolItem = tools[i];
        resolveHrefAttribute(toolItem);
        if (toolItem.href) {
          tools[i] = await resolveItem(
            project,
            toolItem.href,
            toolItem,
          ) as SidebarTool;
          validateTool(tools[i]);
        }
      }
    }
  }
}

function validateTool(tool: SidebarTool) {
  if (tool.icon === undefined && tool.text === undefined) {
    warning("A sidebar tool is defined without text or an icon.");
  }
}

function sidebarForHref(href: string) {
  // if there is a single sidebar then it applies to all hrefs
  if (navigation.sidebars.length === 1) {
    return navigation.sidebars[0];
  } else {
    for (const sidebar of navigation.sidebars) {
      if (containsHref(href, sidebar.contents)) {
        return sidebar;
      }
    }
  }
}

function containsHref(href: string, items: SidebarItem[]) {
  for (let i = 0; i < items.length; i++) {
    if (Object.keys(items[i]).includes("contents")) {
      const subItems = items[i].contents || [];
      const subItemsHasHref = containsHref(href, subItems);
      if (subItemsHasHref) {
        return true;
      }
    } else {
      if (itemHasNavTarget(items[i], href)) {
        return true;
      }
    }
  }
  return false;
}

function expandedSidebar(href: string, sidebar?: Sidebar): Sidebar | undefined {
  if (sidebar) {
    // Walk through menu and mark any items as 'expanded' if they
    // contain the item with this href
    const resolveExpandedItems = (href: string, items: SidebarItem[]) => {
      for (let i = 0; i < items.length; i++) {
        const item = items[i];
        item.active = itemHasNavTarget(item, href);
        if (Object.keys(item).includes("contents")) {
          if (resolveExpandedItems(href, item.contents || [])) {
            item.expanded = true;
            return true;
          }
        } else if (item.active) {
          return true;
        }
      }
      return false;
    };

    // Copy and return the sidebar with expanded marked
    const expandedSidebar = ld.cloneDeep(sidebar);
    resolveExpandedItems(href, expandedSidebar.contents);
    return expandedSidebar;
  }
}

<<<<<<< HEAD
function itemHasNavTarget(item: SidebarItem, href: string) {
  return item.href === href ||
    item.href === href.replace(/index\.html$/, "");
}

function flattenItems(
  sidebarItems: SidebarItem[],
  includeItem: (item: SidebarItem) => boolean,
) {
  const items: SidebarItem[] = [];
  const flatten = (sidebarItem: SidebarItem) => {
    if (includeItem(sidebarItem)) {
      items.push(sidebarItem);
    }
    if (sidebarItem.contents) {
      items.push(...flattenItems(sidebarItem.contents, includeItem));
    }
  };
  sidebarItems.forEach(flatten);
  return items;
}

=======
>>>>>>> ae7b08fa
function isSeparator(item?: SidebarItem) {
  return !!item && !!item.text?.match(/^\-\-\-[\-\s]*$/);
}

function nextAndPrevious(
  href: string,
  sidebar?: Sidebar,
): NavigationPagination {
  if (sidebar?.contents) {
    const sidebarItems = flattenItems(
      sidebar?.contents,
      (item: SidebarItem) => {
        // Only include items that have a link that isn't external
        return item.href !== undefined && !isExternalPath(item.href) ||
          isSeparator(item);
      },
    );
    const index = sidebarItems.findIndex((item) => item.href === href);
    const nextPage = index > -1 && index < sidebarItems.length - 1 &&
        !isSeparator(sidebarItems[index + 1])
      ? sidebarItems[index + 1]
      : undefined;
    const prevPage = index > -1 && index <= sidebarItems.length - 1 &&
        !isSeparator(sidebarItems[index - 1])
      ? sidebarItems[index - 1]
      : undefined;

    return {
      nextPage,
      prevPage,
    };
  } else {
    return {};
  }
}

async function navbarEjsData(
  project: ProjectContext,
  navbar: Navbar,
): Promise<Navbar> {
  const collapse = navbar.collapse !== undefined ? !!navbar.collapse : true;
  const data: Navbar = {
    ...navbar,
    search: websiteSearch(project) === "navbar" ? navbar.search : false,
    type: navbar.type || "dark",
    background: navbar.background || "primary",
    logo: resolveLogo(navbar.logo),
    collapse,
    [kCollapseBelow]: !collapse
      ? ""
      : ("-" + (navbar[kCollapseBelow] || "lg")) as LayoutBreak,
    pinned: navbar.pinned !== undefined ? !!navbar.pinned : false,
  };

  // if there is no navbar title and it hasn't been set to 'false'
  // then use the site title
  if (!data.title && data.title !== false) {
    data.title = websiteTitle(project.config);
  }
  data.title = data.title || "";

  // normalize nav contents
  if (navbar.left) {
    if (!Array.isArray(navbar.left)) {
      throw new Error("navbar 'left' must be an array of nav items");
    }
    data.left = new Array<NavbarItem>();
    for (let i = 0; i < navbar.left.length; i++) {
      data.left.push(await navigationItem(project, navbar.left[i]));
    }
  }
  if (navbar.right) {
    if (!Array.isArray(navbar.right)) {
      throw new Error("navbar 'right' must be an array of nav items");
    }
    data.right = new Array<NavbarItem>();
    for (let i = 0; i < navbar.right.length; i++) {
      data.right.push(await navigationItem(project, navbar.right[i]));
    }
  }

  return data;
}

async function navigationItem(
  project: ProjectContext,
  navItem: NavbarItem,
  level = 0,
) {
  // make a copy we can mutate
  navItem = ld.cloneDeep(navItem);

  // allow short form syntax
  if (typeof (navItem) === "string") {
    const navItemPath = join(project.dir, navItem);
    if (safeExistsSync(navItemPath) && Deno.statSync(navItemPath).isFile) {
      navItem = { href: navItem };
    } else {
      navItem = { text: navItem };
    }
  }

  // resolve icon
  navItem.icon = navItem.icon
    ? !navItem.icon.startsWith("bi-") ? `bi-${navItem.icon}` : navItem.icon
    : navItem.icon;

  resolveHrefAttribute(navItem);
  if (navItem.href) {
    return await resolveItem(project, navItem.href, navItem);
  } else if (navItem.menu) {
    // no sub-menus
    if (level > 0) {
      throw Error(
        `"${navItem.text || ""}" menu: this menu does not support sub-menus`,
      );
    }

    // recursively normalize nav items
    for (let i = 0; i < navItem.menu.length; i++) {
      navItem.menu[i] = await navigationItem(
        project,
        navItem.menu[i],
        level + 1,
      );
    }

    // provide id and ensure we have some text
    return {
      ...navItem,
      id: uniqueMenuId(navItem),
      text: navItem.text || "",
    };
  } else {
    return navItem;
  }
}

const menuIds = new Map<string, number>();
function uniqueMenuId(navItem: NavbarItem) {
  const id = asHtmlId(navItem.text || navItem.icon || "");
  const number = menuIds.get(id) || 0;
  menuIds.set(id, number + 1);
  return `nav-menu-${id}${number ? ("-" + number) : ""}`;
}

async function resolveItem(
  project: ProjectContext,
  href: string,
  item: { href?: string; text?: string },
): Promise<{ href?: string; text?: string }> {
  if (!isExternalPath(href)) {
    const resolved = await resolveInputTarget(project, href);
    if (resolved) {
      const inputItem = {
        ...item,
        href: resolved.outputHref,
        text: item.text || resolved.title || basename(resolved.outputHref),
      };

      const projType = projectType(project.config?.project?.[kProjectType]);
      if (projType.navItemText) {
        inputItem.text = await projType.navItemText(
          project,
          href,
          inputItem.text,
        );
      }
      return inputItem;
    } else {
      return {
        ...item,
        href: !href.startsWith("/") ? "/" + href : href,
      };
    }
  } else {
    return item;
  }
}

function sidebarTitle(sidebar: Sidebar, project: ProjectContext) {
  const { navbar } = websiteNavigationConfig(project);
  if (sidebar.title) {
    // Title was explicitly set
    return sidebar.title;
  } else if (!sidebar.logo) {
    if (!navbar) {
      // If there isn't a logo and there isn't a sidebar, use the project title
      return websiteTitle(project.config);
    } else {
      // The navbar will display the title
      return undefined;
    }
  } else {
    // There is a logo, just let the logo appear
    return undefined;
  }
}

function resolveLogo(logo?: string) {
  if (logo && !isExternalPath(logo) && !logo.startsWith("/")) {
    return "/" + logo;
  } else {
    return logo;
  }
}

function websiteHeadroom(project: ProjectContext) {
  const { navbar, sidebars } = websiteNavigationConfig(project);
  if (navbar || sidebars?.length) {
    const navbarPinned = navbar?.pinned === true;
    const anySidebarPinned = sidebars &&
      sidebars.some((sidebar) => sidebar.pinned === true);
    return !navbarPinned && !anySidebarPinned;
  } else {
    return false;
  }
}

const kDependencyName = "quarto-nav";
function websiteNavigationSassBundle() {
  const scssPath = navigationDependency("quarto-nav.scss").path;
  return {
    dependency: kBootstrapDependencyName,
    key: scssPath,
    quarto: {
      name: "quarto-nav.css",
      defaults: "",
      functions: "",
      mixins: "",
      rules: Deno.readTextFileSync(scssPath),
    },
  };
}

function websiteNavigationDependency(project: ProjectContext) {
  const scripts = [navigationDependency("quarto-nav.js")];
  if (websiteHeadroom(project)) {
    scripts.push(navigationDependency("headroom.min.js"));
  }
  return {
    name: kDependencyName,
    scripts,
  };
}

function navigationDependency(resource: string) {
  return {
    name: basename(resource),
    path: resourcePath(`projects/website/navigation/${resource}`),
  };
}

function isExternalPath(path: string) {
  return /^\w+:/.test(path);
}

function resolveNavReferences(
  collection: unknown | Array<unknown> | Record<string, unknown>,
) {
  if (!collection) {
    return collection;
  }

  ld.forEach(
    collection,
    (
      value: unknown,
      index: unknown,
      collection: Array<unknown> | Record<string, unknown>,
    ) => {
      const assign = (value: unknown) => {
        if (typeof (index) === "number") {
          (collection as Array<unknown>)[index] = value;
        } else if (typeof (index) === "string") {
          (collection as Record<string, unknown>)[index] = value;
        }
      };
      if (Array.isArray(value)) {
        assign(resolveNavReferences(value));
      } else if (typeof (value) === "object") {
        assign(resolveNavReferences(value as Record<string, unknown>));
      } else if (typeof (value) === "string") {
        const navRef = resolveNavReference(value);
        if (navRef) {
          const navItem = collection as Record<string, unknown>;
          navItem["href"] = navRef.href;
          navItem["text"] = navRef.text;
        }
      }
    },
  );
  return collection;
}

function resolveNavReference(href: string) {
  const match = href.match(/^sidebar:([^\s]+).*$/);
  if (match) {
    const id = match[1];
    const sidebar = navigation.sidebars.find((sidebar) => sidebar.id === id);
    if (sidebar && sidebar.contents?.length) {
      const item = findFirstItem(sidebar.contents[0]);
      if (item) {
        return {
          href: item.href!,
          text: sidebar.title || id,
        };
      }
    }
  }
  return undefined;
}

function findFirstItem(item: SidebarItem): SidebarItem | undefined {
  if (item.contents?.length) {
    return findFirstItem(item.contents[0]);
  } else if (item.href) {
    return item;
  } else {
    return undefined;
  }
}<|MERGE_RESOLUTION|>--- conflicted
+++ resolved
@@ -638,31 +638,11 @@
   }
 }
 
-<<<<<<< HEAD
 function itemHasNavTarget(item: SidebarItem, href: string) {
   return item.href === href ||
     item.href === href.replace(/index\.html$/, "");
 }
 
-function flattenItems(
-  sidebarItems: SidebarItem[],
-  includeItem: (item: SidebarItem) => boolean,
-) {
-  const items: SidebarItem[] = [];
-  const flatten = (sidebarItem: SidebarItem) => {
-    if (includeItem(sidebarItem)) {
-      items.push(sidebarItem);
-    }
-    if (sidebarItem.contents) {
-      items.push(...flattenItems(sidebarItem.contents, includeItem));
-    }
-  };
-  sidebarItems.forEach(flatten);
-  return items;
-}
-
-=======
->>>>>>> ae7b08fa
 function isSeparator(item?: SidebarItem) {
   return !!item && !!item.text?.match(/^\-\-\-[\-\s]*$/);
 }
