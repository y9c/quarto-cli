--- conflicted
+++ resolved
@@ -69,16 +69,11 @@
 
   // these go first because they create files that will be consumed by YAMLJS
   await buildSchemaFile(resourceDir);
-  
+
   await buildCoreLib(resourceDir);
-<<<<<<< HEAD
-  
+
   return Promise.all([
-=======
-
-  await Promise.all([
     buildSchemaFile(resourceDir),
->>>>>>> d31846e8
     buildQuartoOJS(resourceDir),
     buildYAMLJS(resourceDir),
   ]);
