--- conflicted
+++ resolved
@@ -208,24 +208,21 @@
 
   let badKey = getBadKey(error);
   if (badKey) {
-<<<<<<< HEAD
-    addInstancePathInfo(
-      error.niceError,
-      [...error.instancePath, badKey],
-    );
-=======
-    if (!error.ajvError.instancePath.endsWith(badKey)) {
+    if (
+      error.instancePath.length &&
+      error.instancePath[error.instancePath.length - 1] !== badKey
+    ) {
       addInstancePathInfo(
         error.niceError,
-        error.ajvError.instancePath + "/" + badKey,
+        [...error.instancePath, badKey],
       );
     } else {
       addInstancePathInfo(
         error.niceError,
-        error.ajvError.instancePath,
+        error.instancePath,
       );
     }
->>>>>>> 85750a7b
+
     error.niceError.heading = formatHeadingForKeyError(
       error,
       parse,
@@ -442,11 +439,7 @@
   parse: AnnotatedParse,
   _schema: Schema,
 ): LocalizedError {
-<<<<<<< HEAD
   const schema = error.schema;
-=======
-  const errorSchema = getErrorSchema(error, parse, schema);
->>>>>>> 85750a7b
   const corrections: string[] = [];
 
   let errVal = "";
